--- conflicted
+++ resolved
@@ -73,22 +73,15 @@
         torch-version: [ 1.5.0 ]
         tensorflow-version: [ 1.15.0 ]
         test-details:
-<<<<<<< HEAD
           - { dep: allennlp, testfile: tests/wrappers/allennlp_processors_test.py }
           - { dep: nltk, testfile: tests/wrappers/nltk_processors_test.py }
           - { dep: "varder,nltk", testfile: tests/wrappers/sentiment_processor_test.py }
           - { dep: spacy, testfile: tests/wrappers/spacy_processors_test.py }
           - { dep: stanza, testfile: tests/wrappers/stanfordnlp_processor_test.py }
+          - { dep: "gpt2-example,nltk", testfile: examples/gpt2_test.py }
           - { dep: elastic, testfile: tests/wrappers/elastic_indexers_test.py }
           - { dep: faiss, testfile: tests/wrappers/faiss_indexers_test.py}
-=======
-          - { dep: allennlp, testfile: tests/allennlp_processors_test.py }
-          - { dep: nltk, testfile: tests/nltk_processors_test.py }
-          - { dep: "varder,nltk", testfile: tests/sentiment_processor_test.py }
-          - { dep: spacy, testfile: tests/spacy_processors_test.py }
-          - { dep: stanza, testfile: tests/stanfordnlp_processor_test.py }
-          - { dep: "gpt2-example,nltk", testfile: examples/gpt2_test.py }
->>>>>>> e0174505
+          - { dep: elastic, testfile: tests/wrappers/elastic_indexers_test.py }
     steps:
       - uses: actions/checkout@v2
       - name: Set up Python ${{ matrix.python-version }}
