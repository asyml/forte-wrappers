name: Python Build

on:
  push:
  pull_request:
    branches: [ main ]
  repository_dispatch:
    types: [ trigger-forte-wrappers ]

  # Allows you to run this workflow manually from the Actions tab
  workflow_dispatch:

jobs:
  build:
    runs-on: ubuntu-latest
    strategy:
      matrix:
        python-version: [ 3.6, 3.7 ]
        torch-version: [ 1.5.0 ]
        tensorflow-version: [ 1.15.0 ]

    steps:
      - uses: actions/checkout@v2
      - name: Set up Python ${{ matrix.python-version }}
        uses: actions/setup-python@v2
        with:
          python-version: ${{ matrix.python-version }}
      - name: Cache pip
        uses: actions/cache@v2
        with:
          path: ~/.cache/pip
          key: ${{ runner.os }}-pip-${{ hashFiles('setup.py') }}
          restore-keys: |
            ${{ runner.os }}-pip-
            ${{ runner.os }}-
      - name: Install dependencies
        run: |
          python -m pip install --progress-bar off --upgrade pip
          pip install --progress-bar off Django django-guardian
          pip install --progress-bar off pylint==2.6.0 flake8==3.8.2 mypy==0.790 pytest==5.1.3
          pip install --progress-bar off coverage codecov ddt
      - name: Install deep learning frameworks
        run: |
          pip install --progress-bar off torch==${{ matrix.torch-version }}
          pip install --progress-bar off tensorflow==${{ matrix.tensorflow-version }}
      - name: Install Texar
        run: |
          git clone https://github.com/asyml/texar-pytorch.git
          cd texar-pytorch
          pip install --progress-bar off .
          cd ..
          # Remove them to avoid confusing pytest.
          rm -rf texar-pytorch
      - name: Lint with flake8
        run: |
          # stop the build if there are Python syntax errors or undefined names
          flake8 forte_wrapper/ --count --select=E9,F63,F7,F82 --show-source --statistics
          # exit-zero treats all errors as warnings. The GitHub editor is 127 chars wide
          flake8 forte_wrapper/ --count --exit-zero --max-complexity=10 --max-line-length=127 --statistics
      - name: Lint with pylint
        run: |
          pylint forte_wrapper/
      - name: Lint with mypy
        run: |
          mypy .

  pytest:
<<<<<<< HEAD
    needs: [build]
=======
    needs: [ build ]
>>>>>>> 35073ca8
    runs-on: ubuntu-latest
    strategy:
      matrix:
        python-version: [ 3.6, 3.7 ]
<<<<<<< HEAD
        torch-version: [ 1.5.0]
        tensorflow-version: [ 1.15.0 ]
        test-details:
          - {dep: allennlp, testfile: tests/allennlp_processors_test.py}
          - {dep: nltk, testfile: tests/nltk_processors_test.py}
          - {dep: "varder,nltk", testfile: tests/sentiment_processor_test.py}
          - {dep: spacy, testfile: tests/spacy_processors_test.py}
          - {dep: stanza, testfile: tests/stanfordnlp_processor_test.py}
=======
        torch-version: [ 1.5.0 ]
        tensorflow-version: [ 1.15.0 ]
        test-details:
          - { dep: allennlp, testfile: tests/wrappers/allennlp_processors_test.py }
          - { dep: nltk, testfile: tests/wrappers/nltk_processors_test.py }
          - { dep: "varder,nltk", testfile: tests/wrappers/sentiment_processor_test.py }
          - { dep: spacy, testfile: tests/wrappers/spacy_processors_test.py }
          - { dep: stanza, testfile: tests/wrappers/stanfordnlp_processor_test.py }
          - { dep: "gpt2-example,nltk", testfile: examples/gpt2_test.py }
          - { dep: elastic, testfile: tests/wrappers/elastic_indexers_test.py }
          - { dep: faiss, testfile: tests/wrappers/faiss_indexers_test.py}
          - { dep: elastic, testfile: tests/wrappers/elastic_indexers_test.py }
>>>>>>> 35073ca8
    steps:
      - uses: actions/checkout@v2
      - name: Set up Python ${{ matrix.python-version }}
        uses: actions/setup-python@v2
        with:
          python-version: ${{ matrix.python-version }}
      - name: Cache pip
        uses: actions/cache@v2
        with:
          path: ~/.cache/pip
          key: ${{ runner.os }}-pip-${{ hashFiles('setup.py') }}
          restore-keys: |
            ${{ runner.os }}-pip-
            ${{ runner.os }}-
      - name: Install dependencies
        run: |
          python -m pip install --progress-bar off --upgrade pip
          pip install --progress-bar off pytest==5.1.3
          pip install --progress-bar off coverage ddt
      - name: Install deep learning frameworks
        run: |
          pip install --progress-bar off torch==${{ matrix.torch-version }}
      - name: Install the project
        run: |
          pip install .[${{ matrix.test-details.dep}}]
<<<<<<< HEAD
=======
      - name: Start elastic server if test elastic search
        if: ${{ matrix.test-details.dep == 'elastic' }}
        run: |
          wget -q https://artifacts.elastic.co/downloads/elasticsearch/elasticsearch-7.4.2-linux-x86_64.tar.gz
          tar -zxf elasticsearch-7.4.2-linux-x86_64.tar.gz
          rm -rf elasticsearch-7.4.2-linux-x86_64.tar.gz
          elasticsearch-7.4.2/bin/elasticsearch -d
          chmod +x tests/wait_elastic.sh
          tests/wait_elastic.sh
>>>>>>> 35073ca8
      - name: Test with pytest and run coverage
        run: |
          coverage run -m pytest ${{ matrix.test-details.testfile}}

  docs:
<<<<<<< HEAD
    needs: [build, pytest]
=======
    needs: [ build, pytest ]
>>>>>>> 35073ca8
    runs-on: ubuntu-latest
    env:
      python-version: 3.7
    steps:
      - uses: actions/checkout@v2
      - name: Set up Python ${{ env.python-version }}
        uses: actions/setup-python@v2
        with:
          python-version: ${{ env.python-version }}
      - name: Cache pip
        uses: actions/cache@v2
        with:
          path: ~/.cache/pip
          key: ${{ runner.os }}-pip-${{ hashFiles('setup.py') }}
          restore-keys: |
            ${{ runner.os }}-pip-
            ${{ runner.os }}-
      - name: Install dependencies
        run: |
          python -m pip install --progress-bar off --upgrade pip
          pip install --progress-bar off -r docs/requirements.txt
      - name: Build Docs
        run: |
          cd docs
          sphinx-build -W -b html -d _build/doctrees . _build/html
          sphinx-build -W -b spelling -d _build/doctrees . _build/spelling
          cd ..

  dispatch:
<<<<<<< HEAD
    needs: [build, pytest, docs]
=======
    needs: [ build, pytest, docs ]
>>>>>>> 35073ca8
    runs-on: ubuntu-latest
    if: github.repository == 'asyml/forte-wrappers' && github.ref == 'refs/heads/main'
    steps:
      - name: Repository Dispatch
        uses: peter-evans/repository-dispatch@v1
        with:
          token: ${{ secrets.REPO_DISPATCH_PAT_HECTOR }}
          repository: petuum/composing_information_system
          event-type: trigger-composable-workflow<|MERGE_RESOLUTION|>--- conflicted
+++ resolved
@@ -65,25 +65,11 @@
           mypy .
 
   pytest:
-<<<<<<< HEAD
-    needs: [build]
-=======
     needs: [ build ]
->>>>>>> 35073ca8
     runs-on: ubuntu-latest
     strategy:
       matrix:
         python-version: [ 3.6, 3.7 ]
-<<<<<<< HEAD
-        torch-version: [ 1.5.0]
-        tensorflow-version: [ 1.15.0 ]
-        test-details:
-          - {dep: allennlp, testfile: tests/allennlp_processors_test.py}
-          - {dep: nltk, testfile: tests/nltk_processors_test.py}
-          - {dep: "varder,nltk", testfile: tests/sentiment_processor_test.py}
-          - {dep: spacy, testfile: tests/spacy_processors_test.py}
-          - {dep: stanza, testfile: tests/stanfordnlp_processor_test.py}
-=======
         torch-version: [ 1.5.0 ]
         tensorflow-version: [ 1.15.0 ]
         test-details:
@@ -96,7 +82,6 @@
           - { dep: elastic, testfile: tests/wrappers/elastic_indexers_test.py }
           - { dep: faiss, testfile: tests/wrappers/faiss_indexers_test.py}
           - { dep: elastic, testfile: tests/wrappers/elastic_indexers_test.py }
->>>>>>> 35073ca8
     steps:
       - uses: actions/checkout@v2
       - name: Set up Python ${{ matrix.python-version }}
@@ -122,8 +107,6 @@
       - name: Install the project
         run: |
           pip install .[${{ matrix.test-details.dep}}]
-<<<<<<< HEAD
-=======
       - name: Start elastic server if test elastic search
         if: ${{ matrix.test-details.dep == 'elastic' }}
         run: |
@@ -133,17 +116,12 @@
           elasticsearch-7.4.2/bin/elasticsearch -d
           chmod +x tests/wait_elastic.sh
           tests/wait_elastic.sh
->>>>>>> 35073ca8
       - name: Test with pytest and run coverage
         run: |
           coverage run -m pytest ${{ matrix.test-details.testfile}}
 
   docs:
-<<<<<<< HEAD
-    needs: [build, pytest]
-=======
     needs: [ build, pytest ]
->>>>>>> 35073ca8
     runs-on: ubuntu-latest
     env:
       python-version: 3.7
@@ -173,11 +151,7 @@
           cd ..
 
   dispatch:
-<<<<<<< HEAD
-    needs: [build, pytest, docs]
-=======
     needs: [ build, pytest, docs ]
->>>>>>> 35073ca8
     runs-on: ubuntu-latest
     if: github.repository == 'asyml/forte-wrappers' && github.ref == 'refs/heads/main'
     steps:
