# This provides a configuration for inference only

forte_ir_version: "0.0.1"

<<<<<<< HEAD
components:

  - type: "forte.data.readers.MultiPackSentenceReader"
    configs:
      input_pack_name: "input_src"
      output_pack_name: "output_tgt"

  - type: "forte.gpt2.text_generation_processor.TextGenerationProcessor"
    configs:
      max_decoding_length: 128
      temperature: 0.7
      top_k: 40
      pretrained_model_name: "gpt2-small"
      input_pack_name: "input_src"
      output_pack_name: "output_tgt"
      batcher:
        batch_size: 64

  - type: "forte.nltk.nltk_processors.NLTKWordTokenizer"
    configs:
    selector:
      type: "forte.data.selector.NameMatchSelector"
      kwargs:
        select_name: "output_tgt"

  - type: "forte.nltk.nltk_processors.NLTKPOSTagger"
    configs:
    selector:
      type: "forte.data.selector.NameMatchSelector"
      kwargs:
        select_name: "output_tgt"
=======
- type: "fortex.gpt2.text_generation_processor.TextGenerationProcessor"
  configs:
    max_decoding_length: 128
    temperature: 0.7
    top_k: 40
    pretrained_model_name: "gpt2-small"
    input_pack_name: "input_src"
    output_pack_name: "output_tgt"
    batcher:
      batch_size: 64

- type: "fortex.nltk.nltk_processors.NLTKWordTokenizer"
  configs:

- type: "fortex.nltk.nltk_processors.NLTKPOSTagger"
  configs:
>>>>>>> 4ba65521
<|MERGE_RESOLUTION|>--- conflicted
+++ resolved
@@ -2,15 +2,14 @@
 
 forte_ir_version: "0.0.1"
 
-<<<<<<< HEAD
 components:
 
-  - type: "forte.data.readers.MultiPackSentenceReader"
+  - type: "fortex.data.readers.MultiPackSentenceReader"
     configs:
       input_pack_name: "input_src"
       output_pack_name: "output_tgt"
 
-  - type: "forte.gpt2.text_generation_processor.TextGenerationProcessor"
+  - type: "fortex.gpt2.text_generation_processor.TextGenerationProcessor"
     configs:
       max_decoding_length: 128
       temperature: 0.7
@@ -21,34 +20,16 @@
       batcher:
         batch_size: 64
 
-  - type: "forte.nltk.nltk_processors.NLTKWordTokenizer"
+  - type: "fortex.nltk.nltk_processors.NLTKWordTokenizer"
     configs:
     selector:
       type: "forte.data.selector.NameMatchSelector"
       kwargs:
         select_name: "output_tgt"
 
-  - type: "forte.nltk.nltk_processors.NLTKPOSTagger"
+  - type: "fortex.nltk.nltk_processors.NLTKPOSTagger"
     configs:
     selector:
       type: "forte.data.selector.NameMatchSelector"
       kwargs:
-        select_name: "output_tgt"
-=======
-- type: "fortex.gpt2.text_generation_processor.TextGenerationProcessor"
-  configs:
-    max_decoding_length: 128
-    temperature: 0.7
-    top_k: 40
-    pretrained_model_name: "gpt2-small"
-    input_pack_name: "input_src"
-    output_pack_name: "output_tgt"
-    batcher:
-      batch_size: 64
-
-- type: "fortex.nltk.nltk_processors.NLTKWordTokenizer"
-  configs:
-
-- type: "fortex.nltk.nltk_processors.NLTKPOSTagger"
-  configs:
->>>>>>> 4ba65521
+        select_name: "output_tgt"