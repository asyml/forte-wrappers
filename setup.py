--- conflicted
+++ resolved
@@ -30,14 +30,8 @@
         'varder': ['vaderSentiment==3.2.1'],
         'stanza': ['stanza==1.0.1'],
         'elastic': ['elasticsearch==7.5.1'],
-<<<<<<< HEAD
-        'faiss': ['faiss-cpu>=1.6.1', 'torch>=1.5.0'],
-        'spacy': ['spacy>=2.3.0, <2.4.0'],
-=======
         'faiss': ['faiss-cpu>=1.6.1'],
-        'spacy2': ['spacy>=2.3.0, <=2.3.5'], # Download breaks at 2.3.6
-        # 'spacy3': ['spacy>=3.0.1'],
->>>>>>> c55f5253
+        'spacy': ['spacy>=2.3.0, <=2.3.5'], # Download breaks at 2.3.6
         'scispacy': ['scispacy==0.3.0'],
         'allennlp': ['allennlp==1.2.0', 'allennlp-models==1.2.0',
                      'torch>=1.5.0'],
