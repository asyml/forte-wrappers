--- conflicted
+++ resolved
@@ -37,11 +37,8 @@
                      'torch>=1.5.0'],
         'cliner': ['python-crfsuite==0.9.7'],
         'gpt2-example': ['termcolor>=1.1.0'],
-<<<<<<< HEAD
-        'twitter': ['tweepy==3.10.0']
-=======
+        'twitter': ['tweepy==3.10.0'],
         'huggingface': ['transformers >= 3.1']
->>>>>>> b140d5c5
     },
     classifiers=[
         'Intended Audience :: Developers',
