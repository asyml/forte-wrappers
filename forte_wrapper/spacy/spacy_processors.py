--- conflicted
+++ resolved
@@ -181,14 +181,13 @@
             self._process_ner(result, input_pack)
 
         # Process sentence parses.
-<<<<<<< HEAD
         if 'sent_segment' in self.processors:
             self._process_parser(result.sents, input_pack)
 
         # Record entity linking results.
         if 'ent_link' in self.processors:
             self._process_entity_linking(result, input_pack)
-=======
+
         self._process_parser(result.sents, input_pack)
 
     def record(self, record_meta: Dict[str, Set[str]]):
@@ -208,4 +207,3 @@
                 record_meta["ft.onto.base_ontology.Token"].add("pos")
             if "lemma" in self.processors:
                 record_meta["ft.onto.base_ontology.Token"].add("lemma")
->>>>>>> ff27e773
